package com.microsoft.graph.httpcore;

import java.io.IOException;

import com.microsoft.graph.authentication.ICoreAuthenticationProvider;
import com.microsoft.graph.exceptions.AuthenticationException;

import javax.annotation.Nullable;
import javax.annotation.Nonnull;

import com.microsoft.graph.httpcore.middlewareoption.MiddlewareType;
import com.microsoft.graph.httpcore.middlewareoption.TelemetryOptions;

import okhttp3.Interceptor;
import okhttp3.Request;
import okhttp3.Response;

/**
 * Interceptor responsible for injecting the token in the request headers
 */
public class AuthenticationHandler implements Interceptor {

    /**
     * The current middleware type
     */
    public final MiddlewareType MIDDLEWARE_TYPE = MiddlewareType.AUTHENTICATION;

    private ICoreAuthenticationProvider authProvider;

    /**
     * Initialize a the handler with a authentication provider
     * @param authProvider the authentication provider to use
     */
    public AuthenticationHandler(@Nonnull final ICoreAuthenticationProvider authProvider) {
        this.authProvider = authProvider;
    }

    @Override
    @Nullable
    public Response intercept(@Nonnull final Chain chain) throws IOException {
        Request originalRequest = chain.request();

        if(originalRequest.tag(TelemetryOptions.class) == null)
            originalRequest = originalRequest.newBuilder().tag(TelemetryOptions.class, new TelemetryOptions()).build();
        originalRequest.tag(TelemetryOptions.class).setFeatureUsage(TelemetryOptions.AUTH_HANDLER_ENABLED_FLAG);

<<<<<<< HEAD
        try {
            final Request authenticatedRequest = authProvider.authenticateRequest(originalRequest);
            return chain.proceed(authenticatedRequest);
        } catch (AuthenticationException ex) {
            throw new IOException(ex);
        }
=======
        Request authenticatedRequest = authProvider.authenticateRequest(originalRequest);
        return authenticatedRequest == null ? chain.proceed(originalRequest) : chain.proceed(authenticatedRequest);
>>>>>>> ccf28214
    }

}<|MERGE_RESOLUTION|>--- conflicted
+++ resolved
@@ -44,17 +44,12 @@
             originalRequest = originalRequest.newBuilder().tag(TelemetryOptions.class, new TelemetryOptions()).build();
         originalRequest.tag(TelemetryOptions.class).setFeatureUsage(TelemetryOptions.AUTH_HANDLER_ENABLED_FLAG);
 
-<<<<<<< HEAD
         try {
             final Request authenticatedRequest = authProvider.authenticateRequest(originalRequest);
-            return chain.proceed(authenticatedRequest);
+            return authenticatedRequest == null ? chain.proceed(originalRequest) : chain.proceed(authenticatedRequest);
         } catch (AuthenticationException ex) {
             throw new IOException(ex);
         }
-=======
-        Request authenticatedRequest = authProvider.authenticateRequest(originalRequest);
-        return authenticatedRequest == null ? chain.proceed(originalRequest) : chain.proceed(authenticatedRequest);
->>>>>>> ccf28214
     }
 
 }