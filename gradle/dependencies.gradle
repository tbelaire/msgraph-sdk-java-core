dependencies {
    // Use JUnit test framework
    testImplementation 'junit:junit:4.13.1'
<<<<<<< HEAD
    testImplementation 'org.mockito:mockito-core:3.6.0'
=======
    testImplementation 'org.mockito:mockito-inline:3.6.0'
>>>>>>> ccf28214
    
    api 'com.squareup.okhttp3:okhttp:4.9.0'

    implementation 'com.google.guava:guava:29.0-jre'

    implementation 'com.google.code.gson:gson:2.8.6'
    implementation 'com.azure:azure-identity:1.2.0'
}<|MERGE_RESOLUTION|>--- conflicted
+++ resolved
@@ -1,11 +1,7 @@
 dependencies {
     // Use JUnit test framework
     testImplementation 'junit:junit:4.13.1'
-<<<<<<< HEAD
-    testImplementation 'org.mockito:mockito-core:3.6.0'
-=======
     testImplementation 'org.mockito:mockito-inline:3.6.0'
->>>>>>> ccf28214
     
     api 'com.squareup.okhttp3:okhttp:4.9.0'
 
